import * as utils from "../scripts/helpers/utils";
import { ethers } from "ethers";
import * as walletHelper from "../scripts/helpers/wallet";
const RollupCore = artifacts.require("Rollup");
const TestToken = artifacts.require("TestToken");
const DepositManager = artifacts.require("DepositManager");
const IMT = artifacts.require("IncrementalTree");
const RollupUtils = artifacts.require("RollupUtils");
// const EcVerify = artifacts.require("ECVerify");
import * as ethUtils from "ethereumjs-util";

contract("Rollup", async function (accounts) {
  var wallets: any;
  // Contract Instances
  let depositManagerInstance: any;
  let testTokenInstance: any;
  let rollupCoreInstance: any;
  let testToken: any;
  let RollupUtilsInstance: any;
  let tokenRegistryInstance: any;
  let IMTInstance: any;

  let aa: any;
  let ab: any;
  let ac: any;
  // Users
  let Alice: any;

  let Bob: any;


  before(async function () {
    wallets = walletHelper.generateFirstWallets(walletHelper.mnemonics, 10);
    depositManagerInstance = await DepositManager.deployed();
    testTokenInstance = await TestToken.deployed();
    rollupCoreInstance = await RollupCore.deployed();
    testToken = await TestToken.deployed();
    RollupUtilsInstance = await RollupUtils.deployed();
    tokenRegistryInstance = await utils.getTokenRegistry();
    IMTInstance = await IMT.deployed();

    Alice = {
      Address: wallets[0].getAddressString(),
      Pubkey: wallets[0].getPublicKeyString(),
      Amount: 10,
      TokenType: 1,
      AccID: 1,
      Path: "2",
    };

    Bob = {
      Address: wallets[1].getAddressString(),
      Pubkey: wallets[1].getPublicKeyString(),
      Amount: 10,
      TokenType: 1,
      AccID: 2,
      Path: "3",
    };
  });
  
  // test if we are able to create append a leaf
  it("make a deposit of 2 accounts", async function () {
    await tokenRegistryInstance.requestTokenRegistration(testToken.address, {
      from: wallets[0].getAddressString(),
    });
    await tokenRegistryInstance.finaliseTokenRegistration(testToken.address, {
      from: wallets[0].getAddressString(),
    });
    await testToken.approve(
      depositManagerInstance.address,
      web3.utils.toWei("1"),
      {
        from: wallets[0].getAddressString(),
      }
    );

    var coordinator =
      "0x012893657d8eb2efad4de0a91bcd0e39ad9837745dec3ea923737ea803fc8e3d";
    var maxSize = 4;

    await testTokenInstance.transfer(Alice.Address, 100);
    var AliceAccountLeaf = utils.CreateAccountLeaf(
      Alice.AccID,
      Alice.Amount,
      0,
      Alice.TokenType
    );
    await depositManagerInstance.deposit(
      Alice.Amount,
      Alice.TokenType,
      Alice.Pubkey
    );
    var BobAccountLeaf = utils.CreateAccountLeaf(
      Bob.AccID,
      Bob.Amount,
      0,
      Bob.TokenType
    );

    await depositManagerInstance.depositFor(
      Bob.Address,
      Bob.Amount,
      Bob.TokenType,
      Bob.Pubkey
    );

    var subtreeDepth = 1;

    // finalise the deposit back to the state tree
    var path = "001";
    var defaultHashes = await utils.defaultHashes(maxSize);
    var siblingsInProof = [
      utils.getParentLeaf(coordinator, coordinator),
      defaultHashes[2],
      defaultHashes[3],
    ];

    var _zero_account_mp = {
      accountIP: {
        pathToAccount: path,
        account: {
          ID: 0,
          tokenType: 0,
          balance: 0,
          nonce: 0,
        },
      },
      siblings: siblingsInProof,
    };

<<<<<<< HEAD
    // var newRoot = await utils.genMerkleRootFromSiblings(
    //   siblingsInProof,
    //   path,
    //   utils.getParentLeaf(AliceAccountLeaf, BobAccountLeaf)
    // );

    // // TODO make this 0
    // var txs: string[] = [
    //   "0x012893657d8eb2efad4de0a91bcd0e39ad9837745dec3ea923737ea803fc8e3d",
    // ];

=======
>>>>>>> 05dc0447
    await rollupCoreInstance.finaliseDepositsAndSubmitBatch(
      subtreeDepth,
      _zero_account_mp,
      { value: ethers.utils.parseEther("32").toString() }
    );
  });

  it("submit new 1st batch", async function () {
    var MTutilsInstance = await utils.getMerkleTreeUtils();
    var Alice = {
      Address: wallets[0].getAddressString(),
      Pubkey: wallets[0].getPublicKeyString(),
      Amount: 10,
      TokenType: 1,
      AccID: 2,
      Path: "2",
    };
    var Bob = {
      Address: wallets[1].getAddressString(),
      Pubkey: wallets[1].getPublicKeyString(),
      Amount: 10,
      TokenType: 1,
      AccID: 3,
      Path: "3",
    };
    console.log(Alice)
    console.log(Bob)
    var coordinator =
      "0x012893657d8eb2efad4de0a91bcd0e39ad9837745dec3ea923737ea803fc8e3d";
    var coordinatorPubkeyHash =
      "0x290decd9548b62a8d60345a988386fc84ba6bc95484008f6362f93160ef3e563";
    var maxSize = 4;
    var AliceAccountLeaf = utils.CreateAccountLeaf(
      Alice.AccID,
      Alice.Amount,
      0,
      Alice.TokenType
    );
    var BobAccountLeaf = utils.CreateAccountLeaf(
      Bob.AccID,
      Bob.Amount,
      0,
      Bob.TokenType
    );

    // make a transfer between alice and bob's account
    var tranferAmount = 1;
    // var NewAliceAccountLeaf = utils.CreateAccountLeaf(
    //   Alice.AccID,
    //   Alice.Amount - tranferAmount,
    //   1,
    //   Alice.TokenType
    // );

    // var NewBobAccountLeaf = utils.CreateAccountLeaf(
    //   Bob.AccID,
    //   Bob.Amount + tranferAmount,
    //   1,
    //   Bob.TokenType
    // );

    // prepare data for process Tx
    var currentRoot = await rollupCoreInstance.getLatestBalanceTreeRoot();
    console.log("currentRoot", currentRoot)

    var accountRoot = await IMTInstance.getTreeRoot();
    var zeroHashes: any = await utils.defaultHashes(maxSize);

    var AlicePDAsiblings = [
      utils.PubKeyHash(Bob.Pubkey),
      utils.getParentLeaf(coordinatorPubkeyHash, coordinatorPubkeyHash),
      zeroHashes[2],
      zeroHashes[3],
    ];

    var BobPDAsiblings = [
      utils.PubKeyHash(Alice.Pubkey),
      utils.getParentLeaf(
        coordinatorPubkeyHash,
        utils.PubKeyHash(Alice.Pubkey)
      ),
      zeroHashes[2],
      zeroHashes[3],
    ];
    console.log(AlicePDAsiblings, BobPDAsiblings)

    var alicePDAProof = {
      _pda: {
        pathToPubkey: "2",
        pubkey_leaf: { pubkey: Alice.Pubkey },
      },
      siblings: AlicePDAsiblings,
    };

    var isValid = await MTutilsInstance.verifyLeaf(
      accountRoot,
      utils.PubKeyHash(Alice.Pubkey),
      "2",
      AlicePDAsiblings
    );
    assert.equal(isValid, true, "pda proof wrong");

    var bobPDAProof = {
      _pda: {
        pathToPubkey: "2",
        pubkey_leaf: { pubkey: Bob.Pubkey },
      },
      siblings: BobPDAsiblings,
    };

    var tx = {
      fromIndex: Alice.AccID,
      toIndex: Bob.AccID,
      tokenType: Alice.TokenType,
      // tokenType: "2",
      amount: tranferAmount,
      // amount: 0,
      signature:
        "0x290decd9548b62a8d60345a988386fc84ba6bc95484008f6362f93160ef3e563",
    };
    var dataToSign = await RollupUtilsInstance.getTxHash(
      tx.fromIndex,
      tx.toIndex,
      tx.tokenType,
      tx.amount
    );

    const h = ethUtils.toBuffer(dataToSign);
    var signature = ethUtils.ecsign(h, wallets[0].getPrivateKey());
    tx.signature = ethUtils.toRpcSig(signature.v, signature.r, signature.s);

    // alice balance tree merkle proof
    var AliceAccountSiblings: Array<string> = [
      BobAccountLeaf,
      utils.getParentLeaf(coordinator, zeroHashes[0]),
      zeroHashes[2],
      zeroHashes[3],
    ];
    var leaf = AliceAccountLeaf;
    var AliceAccountPath: string = "2";
    var isValid = await MTutilsInstance.verifyLeaf(
      currentRoot,
      leaf,
      AliceAccountPath,
      AliceAccountSiblings
    );
    expect(isValid).to.be.deep.eq(true);
    var AliceAccountMP = {
      accountIP: {
        pathToAccount: AliceAccountPath,
        account: {
          ID: Alice.AccID,
          tokenType: Alice.TokenType,
          balance: Alice.Amount,
          nonce: 0,
        },
      },
      siblings: AliceAccountSiblings,
    };

    var UpdatedAliceAccountLeaf = utils.CreateAccountLeaf(
      Alice.AccID,
      Alice.Amount - tx.amount,
      0,
      Alice.TokenType
    );
    aa = UpdatedAliceAccountLeaf;
    console.log("UpdatedAliceAccountLeaf", aa)

    // bob balance tree merkle proof
    var BobAccountSiblings: Array<string> = [
      UpdatedAliceAccountLeaf,
      utils.getParentLeaf(coordinator, zeroHashes[0]),
      zeroHashes[2],
      zeroHashes[3],
    ];
    var leaf = BobAccountLeaf;
    var BobAccountPath: string = "3";
    var isBobValid = await MTutilsInstance.verifyLeaf(
      currentRoot,
      leaf,
      BobAccountPath,
      BobAccountSiblings
    );

    var BobAccountMP = {
      accountIP: {
        pathToAccount: BobAccountPath,
        account: {
          ID: Bob.AccID,
          tokenType: Bob.TokenType,
          balance: Bob.Amount,
          nonce: 0,
        },
      },
      siblings: BobAccountSiblings,
    };

    // process transaction validity with process tx
    var result = await rollupCoreInstance.processTx(
      currentRoot,
      accountRoot,
      tx,
      alicePDAProof,
      AliceAccountMP,
      BobAccountMP
    );

    console.log("result from processTx: " + JSON.stringify(result));

    var compressedTx = await utils.compressTx(
      tx.fromIndex,
      tx.toIndex,
      tx.amount,
      tx.tokenType,
      tx.signature
    );
    let compressedTxs: string[] = [];
    compressedTxs.push(compressedTx);
    console.log("compressedTx: " + JSON.stringify(compressedTxs));
    console.log("result", result);

    // submit batch for that transactions
    await rollupCoreInstance.submitBatch(
      compressedTxs,
      "0xb6b4b5c6cb43071b3913b1d500b33c52392f7aa85f8a451448e20c3967f2b21a"
    );
  });

  it("submit new 2nd batch", async function () {
    var MTutilsInstance = await utils.getMerkleTreeUtils();
    var Alice = {
      Address: wallets[0].getAddressString(),
      Pubkey: wallets[0].getPublicKeyString(),
      Amount: 9,
      TokenType: 1,
      AccID: 2,
      Path: "2",
    };
    var Bob = {
      Address: wallets[1].getAddressString(),
      Pubkey: wallets[1].getPublicKeyString(),
      Amount: 11,
      TokenType: 1,
      AccID: 3,
      Path: "3",
    };
    console.log(Alice)
    console.log(Bob)
    var coordinator =
      "0x012893657d8eb2efad4de0a91bcd0e39ad9837745dec3ea923737ea803fc8e3d";
    var coordinatorPubkeyHash =
      "0x290decd9548b62a8d60345a988386fc84ba6bc95484008f6362f93160ef3e563";
    var maxSize = 4;
    var AliceAccountLeaf = utils.CreateAccountLeaf(
      Alice.AccID,
      Alice.Amount,
      0,
      Alice.TokenType
    );
    var BobAccountLeaf = utils.CreateAccountLeaf(
      Bob.AccID,
      Bob.Amount,
      0,
      Bob.TokenType
    );
    ab = AliceAccountLeaf;
    console.log("AliceAccountLeaf", ab)
    console.log(aa == ab)
    
    // make a transfer between alice and bob's account
    var tranferAmount = 1;
    // var NewAliceAccountLeaf = utils.CreateAccountLeaf(
    //   Alice.AccID,
    //   Alice.Amount - tranferAmount,
    //   1,
    //   Alice.TokenType
    // );

    // var NewBobAccountLeaf = utils.CreateAccountLeaf(
    //   Bob.AccID,
    //   Bob.Amount + tranferAmount,
    //   1,
    //   Bob.TokenType
    // );

    // prepare data for process Tx
    var currentRoot = await rollupCoreInstance.getLatestBalanceTreeRoot();
    console.log("currentRoot", currentRoot)
    var accountRoot = await IMTInstance.getTreeRoot();
    var zeroHashes: any = await utils.defaultHashes(maxSize);

    var AlicePDAsiblings = [
      utils.PubKeyHash(Bob.Pubkey),
      utils.getParentLeaf(coordinatorPubkeyHash, coordinatorPubkeyHash),
      zeroHashes[2],
      zeroHashes[3],
    ];

    var BobPDAsiblings = [
      utils.PubKeyHash(Alice.Pubkey),
      utils.getParentLeaf(
        coordinatorPubkeyHash,
        utils.PubKeyHash(Alice.Pubkey)
      ),
      zeroHashes[2],
      zeroHashes[3],
    ];
    console.log(AlicePDAsiblings, BobPDAsiblings)

    var alicePDAProof = {
      _pda: {
        pathToPubkey: "2",
        pubkey_leaf: { pubkey: Alice.Pubkey },
      },
      siblings: AlicePDAsiblings,
    };

    var isValid = await MTutilsInstance.verifyLeaf(
      accountRoot,
      utils.PubKeyHash(Alice.Pubkey),
      "2",
      AlicePDAsiblings
    );
    assert.equal(isValid, true, "pda proof wrong");

    var bobPDAProof = {
      _pda: {
        pathToPubkey: "2",
        pubkey_leaf: { pubkey: Bob.Pubkey },
      },
      siblings: BobPDAsiblings,
    };

    var tx = {
      fromIndex: Alice.AccID,
      toIndex: Bob.AccID,
      tokenType: Alice.TokenType,
      // tokenType: "2",
      amount: tranferAmount,
      // amount: 0,
      signature:
        "0x290decd9548b62a8d60345a988386fc84ba6bc95484008f6362f93160ef3e563",
    };
    var dataToSign = await RollupUtilsInstance.getTxHash(
      tx.fromIndex,
      tx.toIndex,
      tx.tokenType,
      tx.amount
    );

    const h = ethUtils.toBuffer(dataToSign);
    var signature = ethUtils.ecsign(h, wallets[0].getPrivateKey());
    tx.signature = ethUtils.toRpcSig(signature.v, signature.r, signature.s);

    // alice balance tree merkle proof
    var AliceAccountSiblings: Array<string> = [
      BobAccountLeaf,
      utils.getParentLeaf(coordinator,coordinator),
      zeroHashes[2],
      zeroHashes[3],
    ];
    var leaf = AliceAccountLeaf;
    var AliceAccountPath: string = "2";
    var isValid = await MTutilsInstance.verifyLeaf(
      currentRoot,
      leaf,
      AliceAccountPath,
      AliceAccountSiblings
    );
    console.log("isValid", isValid)
    expect(isValid).to.be.deep.eq(true);
    var AliceAccountMP = {
      accountIP: {
        pathToAccount: AliceAccountPath,
        account: {
          ID: Alice.AccID,
          tokenType: Alice.TokenType,
          balance: Alice.Amount,
          nonce: 0,
        },
      },
      siblings: AliceAccountSiblings,
    };

    var UpdatedAliceAccountLeaf = utils.CreateAccountLeaf(
      Alice.AccID,
      Alice.Amount - tx.amount,
      0,
      Alice.TokenType
    );

    // bob balance tree merkle proof
    var BobAccountSiblings: Array<string> = [
      UpdatedAliceAccountLeaf,
      utils.getParentLeaf(coordinator, coordinator),
      zeroHashes[2],
      zeroHashes[3],
    ];
    var leaf = BobAccountLeaf;
    var BobAccountPath: string = "3";
    var isBobValid = await MTutilsInstance.verifyLeaf(
      currentRoot,
      leaf,
      BobAccountPath,
      BobAccountSiblings
    );

    var BobAccountMP = {
      accountIP: {
        pathToAccount: BobAccountPath,
        account: {
          ID: Bob.AccID,
          tokenType: Bob.TokenType,
          balance: Bob.Amount,
          nonce: 0,
        },
      },
      siblings: BobAccountSiblings,
    };

    // process transaction validity with process tx
    var result = await rollupCoreInstance.processTx(
      currentRoot,
      accountRoot,
      tx,
      alicePDAProof,
      AliceAccountMP,
      BobAccountMP
    );

    console.log("result from processTx: " + JSON.stringify(result));

    var compressedTx = await utils.compressTx(
      tx.fromIndex,
      tx.toIndex,
      tx.amount,
      tx.tokenType,
      tx.signature
    );
    let compressedTxs: string[] = [];
    compressedTxs.push(compressedTx);
    console.log("compressedTx: " + JSON.stringify(compressedTxs));
    console.log("result", result);

    // submit batch for that transactions
    await rollupCoreInstance.submitBatch(
      compressedTxs,
      "0xb6b4b5c6cb43071b3913b1d500b33c52392f7aa85f8a451448e20c3967f2b21a",
      { value: ethers.utils.parseEther("32").toString() }
    );
  });
});<|MERGE_RESOLUTION|>--- conflicted
+++ resolved
@@ -6,60 +6,26 @@
 const DepositManager = artifacts.require("DepositManager");
 const IMT = artifacts.require("IncrementalTree");
 const RollupUtils = artifacts.require("RollupUtils");
-// const EcVerify = artifacts.require("ECVerify");
+const EcVerify = artifacts.require("ECVerify");
 import * as ethUtils from "ethereumjs-util";
 
 contract("Rollup", async function (accounts) {
   var wallets: any;
-  // Contract Instances
-  let depositManagerInstance: any;
-  let testTokenInstance: any;
-  let rollupCoreInstance: any;
-  let testToken: any;
-  let RollupUtilsInstance: any;
-  let tokenRegistryInstance: any;
-  let IMTInstance: any;
-
-  let aa: any;
-  let ab: any;
-  let ac: any;
-  // Users
-  let Alice: any;
-
-  let Bob: any;
-
 
   before(async function () {
     wallets = walletHelper.generateFirstWallets(walletHelper.mnemonics, 10);
-    depositManagerInstance = await DepositManager.deployed();
-    testTokenInstance = await TestToken.deployed();
-    rollupCoreInstance = await RollupCore.deployed();
-    testToken = await TestToken.deployed();
-    RollupUtilsInstance = await RollupUtils.deployed();
-    tokenRegistryInstance = await utils.getTokenRegistry();
-    IMTInstance = await IMT.deployed();
-
-    Alice = {
-      Address: wallets[0].getAddressString(),
-      Pubkey: wallets[0].getPublicKeyString(),
-      Amount: 10,
-      TokenType: 1,
-      AccID: 1,
-      Path: "2",
-    };
-
-    Bob = {
-      Address: wallets[1].getAddressString(),
-      Pubkey: wallets[1].getPublicKeyString(),
-      Amount: 10,
-      TokenType: 1,
-      AccID: 2,
-      Path: "3",
-    };
   });
-  
+
   // test if we are able to create append a leaf
   it("make a deposit of 2 accounts", async function () {
+    let depositManagerInstance = await DepositManager.deployed();
+    var testTokenInstance = await TestToken.deployed();
+    let rollupCoreInstance = await RollupCore.deployed();
+    var MTutilsInstance = await utils.getMerkleTreeUtils();
+    let testToken = await TestToken.deployed();
+    let RollupUtilsInstance = await RollupUtils.deployed();
+    let tokenRegistryInstance = await utils.getTokenRegistry();
+    let IMTInstance = await IMT.deployed();
     await tokenRegistryInstance.requestTokenRegistration(testToken.address, {
       from: wallets[0].getAddressString(),
     });
@@ -74,6 +40,22 @@
       }
     );
 
+    var Alice = {
+      Address: wallets[0].getAddressString(),
+      Pubkey: wallets[0].getPublicKeyString(),
+      Amount: 10,
+      TokenType: 1,
+      AccID: 1,
+      Path: "2",
+    };
+    var Bob = {
+      Address: wallets[1].getAddressString(),
+      Pubkey: wallets[1].getPublicKeyString(),
+      Amount: 10,
+      TokenType: 1,
+      AccID: 2,
+      Path: "3",
+    };
     var coordinator =
       "0x012893657d8eb2efad4de0a91bcd0e39ad9837745dec3ea923737ea803fc8e3d";
     var maxSize = 4;
@@ -108,7 +90,7 @@
 
     // finalise the deposit back to the state tree
     var path = "001";
-    var defaultHashes = await utils.defaultHashes(maxSize);
+    var defaultHashes = await utils.defaultHashes(4);
     var siblingsInProof = [
       utils.getParentLeaf(coordinator, coordinator),
       defaultHashes[2],
@@ -128,20 +110,6 @@
       siblings: siblingsInProof,
     };
 
-<<<<<<< HEAD
-    // var newRoot = await utils.genMerkleRootFromSiblings(
-    //   siblingsInProof,
-    //   path,
-    //   utils.getParentLeaf(AliceAccountLeaf, BobAccountLeaf)
-    // );
-
-    // // TODO make this 0
-    // var txs: string[] = [
-    //   "0x012893657d8eb2efad4de0a91bcd0e39ad9837745dec3ea923737ea803fc8e3d",
-    // ];
-
-=======
->>>>>>> 05dc0447
     await rollupCoreInstance.finaliseDepositsAndSubmitBatch(
       subtreeDepth,
       _zero_account_mp,
@@ -149,9 +117,17 @@
     );
   });
 
-  it("submit new 1st batch", async function () {
+  it("submit new batch", async function () {
+    let depositManagerInstance = await DepositManager.deployed();
+    var testTokenInstance = await TestToken.deployed();
+    let rollupCoreInstance = await RollupCore.deployed();
     var MTutilsInstance = await utils.getMerkleTreeUtils();
-    var Alice = {
+    let testToken = await TestToken.deployed();
+
+    let RollupUtilsInstance = await RollupUtils.deployed();
+    let tokenRegistryInstance = await utils.getTokenRegistry();
+    let IMTInstance = await IMT.deployed();
+    var OriginalAlice = {
       Address: wallets[0].getAddressString(),
       Pubkey: wallets[0].getPublicKeyString(),
       Amount: 10,
@@ -159,7 +135,7 @@
       AccID: 2,
       Path: "2",
     };
-    var Bob = {
+    var OriginalBob = {
       Address: wallets[1].getAddressString(),
       Pubkey: wallets[1].getPublicKeyString(),
       Amount: 10,
@@ -167,78 +143,73 @@
       AccID: 3,
       Path: "3",
     };
-    console.log(Alice)
-    console.log(Bob)
     var coordinator =
       "0x012893657d8eb2efad4de0a91bcd0e39ad9837745dec3ea923737ea803fc8e3d";
     var coordinatorPubkeyHash =
       "0x290decd9548b62a8d60345a988386fc84ba6bc95484008f6362f93160ef3e563";
     var maxSize = 4;
     var AliceAccountLeaf = utils.CreateAccountLeaf(
-      Alice.AccID,
-      Alice.Amount,
-      0,
-      Alice.TokenType
+      OriginalAlice.AccID,
+      OriginalAlice.Amount,
+      0,
+      OriginalAlice.TokenType
     );
     var BobAccountLeaf = utils.CreateAccountLeaf(
-      Bob.AccID,
-      Bob.Amount,
-      0,
-      Bob.TokenType
+      OriginalBob.AccID,
+      OriginalBob.Amount,
+      0,
+      OriginalBob.TokenType
     );
 
     // make a transfer between alice and bob's account
     var tranferAmount = 1;
-    // var NewAliceAccountLeaf = utils.CreateAccountLeaf(
-    //   Alice.AccID,
-    //   Alice.Amount - tranferAmount,
-    //   1,
-    //   Alice.TokenType
-    // );
-
-    // var NewBobAccountLeaf = utils.CreateAccountLeaf(
-    //   Bob.AccID,
-    //   Bob.Amount + tranferAmount,
-    //   1,
-    //   Bob.TokenType
-    // );
+    var NewAliceAccountLeaf = utils.CreateAccountLeaf(
+      OriginalAlice.AccID,
+      OriginalAlice.Amount - tranferAmount,
+      1,
+      OriginalAlice.TokenType
+    );
+
+    var NewBobAccountLeaf = utils.CreateAccountLeaf(
+      OriginalBob.AccID,
+      OriginalBob.Amount + tranferAmount,
+      1,
+      OriginalBob.TokenType
+    );
 
     // prepare data for process Tx
     var currentRoot = await rollupCoreInstance.getLatestBalanceTreeRoot();
-    console.log("currentRoot", currentRoot)
-
     var accountRoot = await IMTInstance.getTreeRoot();
     var zeroHashes: any = await utils.defaultHashes(maxSize);
 
     var AlicePDAsiblings = [
-      utils.PubKeyHash(Bob.Pubkey),
+      utils.PubKeyHash(OriginalBob.Pubkey),
       utils.getParentLeaf(coordinatorPubkeyHash, coordinatorPubkeyHash),
       zeroHashes[2],
       zeroHashes[3],
     ];
 
     var BobPDAsiblings = [
-      utils.PubKeyHash(Alice.Pubkey),
+      utils.PubKeyHash(OriginalAlice.Pubkey),
       utils.getParentLeaf(
         coordinatorPubkeyHash,
-        utils.PubKeyHash(Alice.Pubkey)
+        utils.PubKeyHash(OriginalAlice.Pubkey)
       ),
       zeroHashes[2],
       zeroHashes[3],
     ];
-    console.log(AlicePDAsiblings, BobPDAsiblings)
 
     var alicePDAProof = {
       _pda: {
         pathToPubkey: "2",
-        pubkey_leaf: { pubkey: Alice.Pubkey },
+        pubkey_leaf: { pubkey: OriginalAlice.Pubkey },
       },
       siblings: AlicePDAsiblings,
     };
 
     var isValid = await MTutilsInstance.verifyLeaf(
       accountRoot,
-      utils.PubKeyHash(Alice.Pubkey),
+      utils.PubKeyHash(OriginalAlice.Pubkey),
       "2",
       AlicePDAsiblings
     );
@@ -247,18 +218,16 @@
     var bobPDAProof = {
       _pda: {
         pathToPubkey: "2",
-        pubkey_leaf: { pubkey: Bob.Pubkey },
+        pubkey_leaf: { pubkey: OriginalBob.Pubkey },
       },
       siblings: BobPDAsiblings,
     };
 
     var tx = {
-      fromIndex: Alice.AccID,
-      toIndex: Bob.AccID,
-      tokenType: Alice.TokenType,
-      // tokenType: "2",
+      fromIndex: OriginalAlice.AccID,
+      toIndex: OriginalBob.AccID,
+      tokenType: OriginalAlice.TokenType,
       amount: tranferAmount,
-      // amount: 0,
       signature:
         "0x290decd9548b62a8d60345a988386fc84ba6bc95484008f6362f93160ef3e563",
     };
@@ -276,7 +245,7 @@
     // alice balance tree merkle proof
     var AliceAccountSiblings: Array<string> = [
       BobAccountLeaf,
-      utils.getParentLeaf(coordinator, zeroHashes[0]),
+      utils.getParentLeaf(coordinator,coordinator),
       zeroHashes[2],
       zeroHashes[3],
     ];
@@ -293,9 +262,9 @@
       accountIP: {
         pathToAccount: AliceAccountPath,
         account: {
-          ID: Alice.AccID,
-          tokenType: Alice.TokenType,
-          balance: Alice.Amount,
+          ID: OriginalAlice.AccID,
+          tokenType: OriginalAlice.TokenType,
+          balance: OriginalAlice.Amount,
           nonce: 0,
         },
       },
@@ -303,18 +272,16 @@
     };
 
     var UpdatedAliceAccountLeaf = utils.CreateAccountLeaf(
-      Alice.AccID,
-      Alice.Amount - tx.amount,
-      0,
-      Alice.TokenType
-    );
-    aa = UpdatedAliceAccountLeaf;
-    console.log("UpdatedAliceAccountLeaf", aa)
+      OriginalAlice.AccID,
+      OriginalAlice.Amount - tx.amount,
+      0,
+      OriginalAlice.TokenType
+    );
 
     // bob balance tree merkle proof
     var BobAccountSiblings: Array<string> = [
       UpdatedAliceAccountLeaf,
-      utils.getParentLeaf(coordinator, zeroHashes[0]),
+      utils.getParentLeaf(coordinator, coordinator),
       zeroHashes[2],
       zeroHashes[3],
     ];
@@ -331,9 +298,9 @@
       accountIP: {
         pathToAccount: BobAccountPath,
         account: {
-          ID: Bob.AccID,
-          tokenType: Bob.TokenType,
-          balance: Bob.Amount,
+          ID: OriginalBob.AccID,
+          tokenType: OriginalBob.TokenType,
+          balance: OriginalBob.Amount,
           nonce: 0,
         },
       },
@@ -367,229 +334,6 @@
     // submit batch for that transactions
     await rollupCoreInstance.submitBatch(
       compressedTxs,
-      "0xb6b4b5c6cb43071b3913b1d500b33c52392f7aa85f8a451448e20c3967f2b21a"
-    );
-  });
-
-  it("submit new 2nd batch", async function () {
-    var MTutilsInstance = await utils.getMerkleTreeUtils();
-    var Alice = {
-      Address: wallets[0].getAddressString(),
-      Pubkey: wallets[0].getPublicKeyString(),
-      Amount: 9,
-      TokenType: 1,
-      AccID: 2,
-      Path: "2",
-    };
-    var Bob = {
-      Address: wallets[1].getAddressString(),
-      Pubkey: wallets[1].getPublicKeyString(),
-      Amount: 11,
-      TokenType: 1,
-      AccID: 3,
-      Path: "3",
-    };
-    console.log(Alice)
-    console.log(Bob)
-    var coordinator =
-      "0x012893657d8eb2efad4de0a91bcd0e39ad9837745dec3ea923737ea803fc8e3d";
-    var coordinatorPubkeyHash =
-      "0x290decd9548b62a8d60345a988386fc84ba6bc95484008f6362f93160ef3e563";
-    var maxSize = 4;
-    var AliceAccountLeaf = utils.CreateAccountLeaf(
-      Alice.AccID,
-      Alice.Amount,
-      0,
-      Alice.TokenType
-    );
-    var BobAccountLeaf = utils.CreateAccountLeaf(
-      Bob.AccID,
-      Bob.Amount,
-      0,
-      Bob.TokenType
-    );
-    ab = AliceAccountLeaf;
-    console.log("AliceAccountLeaf", ab)
-    console.log(aa == ab)
-    
-    // make a transfer between alice and bob's account
-    var tranferAmount = 1;
-    // var NewAliceAccountLeaf = utils.CreateAccountLeaf(
-    //   Alice.AccID,
-    //   Alice.Amount - tranferAmount,
-    //   1,
-    //   Alice.TokenType
-    // );
-
-    // var NewBobAccountLeaf = utils.CreateAccountLeaf(
-    //   Bob.AccID,
-    //   Bob.Amount + tranferAmount,
-    //   1,
-    //   Bob.TokenType
-    // );
-
-    // prepare data for process Tx
-    var currentRoot = await rollupCoreInstance.getLatestBalanceTreeRoot();
-    console.log("currentRoot", currentRoot)
-    var accountRoot = await IMTInstance.getTreeRoot();
-    var zeroHashes: any = await utils.defaultHashes(maxSize);
-
-    var AlicePDAsiblings = [
-      utils.PubKeyHash(Bob.Pubkey),
-      utils.getParentLeaf(coordinatorPubkeyHash, coordinatorPubkeyHash),
-      zeroHashes[2],
-      zeroHashes[3],
-    ];
-
-    var BobPDAsiblings = [
-      utils.PubKeyHash(Alice.Pubkey),
-      utils.getParentLeaf(
-        coordinatorPubkeyHash,
-        utils.PubKeyHash(Alice.Pubkey)
-      ),
-      zeroHashes[2],
-      zeroHashes[3],
-    ];
-    console.log(AlicePDAsiblings, BobPDAsiblings)
-
-    var alicePDAProof = {
-      _pda: {
-        pathToPubkey: "2",
-        pubkey_leaf: { pubkey: Alice.Pubkey },
-      },
-      siblings: AlicePDAsiblings,
-    };
-
-    var isValid = await MTutilsInstance.verifyLeaf(
-      accountRoot,
-      utils.PubKeyHash(Alice.Pubkey),
-      "2",
-      AlicePDAsiblings
-    );
-    assert.equal(isValid, true, "pda proof wrong");
-
-    var bobPDAProof = {
-      _pda: {
-        pathToPubkey: "2",
-        pubkey_leaf: { pubkey: Bob.Pubkey },
-      },
-      siblings: BobPDAsiblings,
-    };
-
-    var tx = {
-      fromIndex: Alice.AccID,
-      toIndex: Bob.AccID,
-      tokenType: Alice.TokenType,
-      // tokenType: "2",
-      amount: tranferAmount,
-      // amount: 0,
-      signature:
-        "0x290decd9548b62a8d60345a988386fc84ba6bc95484008f6362f93160ef3e563",
-    };
-    var dataToSign = await RollupUtilsInstance.getTxHash(
-      tx.fromIndex,
-      tx.toIndex,
-      tx.tokenType,
-      tx.amount
-    );
-
-    const h = ethUtils.toBuffer(dataToSign);
-    var signature = ethUtils.ecsign(h, wallets[0].getPrivateKey());
-    tx.signature = ethUtils.toRpcSig(signature.v, signature.r, signature.s);
-
-    // alice balance tree merkle proof
-    var AliceAccountSiblings: Array<string> = [
-      BobAccountLeaf,
-      utils.getParentLeaf(coordinator,coordinator),
-      zeroHashes[2],
-      zeroHashes[3],
-    ];
-    var leaf = AliceAccountLeaf;
-    var AliceAccountPath: string = "2";
-    var isValid = await MTutilsInstance.verifyLeaf(
-      currentRoot,
-      leaf,
-      AliceAccountPath,
-      AliceAccountSiblings
-    );
-    console.log("isValid", isValid)
-    expect(isValid).to.be.deep.eq(true);
-    var AliceAccountMP = {
-      accountIP: {
-        pathToAccount: AliceAccountPath,
-        account: {
-          ID: Alice.AccID,
-          tokenType: Alice.TokenType,
-          balance: Alice.Amount,
-          nonce: 0,
-        },
-      },
-      siblings: AliceAccountSiblings,
-    };
-
-    var UpdatedAliceAccountLeaf = utils.CreateAccountLeaf(
-      Alice.AccID,
-      Alice.Amount - tx.amount,
-      0,
-      Alice.TokenType
-    );
-
-    // bob balance tree merkle proof
-    var BobAccountSiblings: Array<string> = [
-      UpdatedAliceAccountLeaf,
-      utils.getParentLeaf(coordinator, coordinator),
-      zeroHashes[2],
-      zeroHashes[3],
-    ];
-    var leaf = BobAccountLeaf;
-    var BobAccountPath: string = "3";
-    var isBobValid = await MTutilsInstance.verifyLeaf(
-      currentRoot,
-      leaf,
-      BobAccountPath,
-      BobAccountSiblings
-    );
-
-    var BobAccountMP = {
-      accountIP: {
-        pathToAccount: BobAccountPath,
-        account: {
-          ID: Bob.AccID,
-          tokenType: Bob.TokenType,
-          balance: Bob.Amount,
-          nonce: 0,
-        },
-      },
-      siblings: BobAccountSiblings,
-    };
-
-    // process transaction validity with process tx
-    var result = await rollupCoreInstance.processTx(
-      currentRoot,
-      accountRoot,
-      tx,
-      alicePDAProof,
-      AliceAccountMP,
-      BobAccountMP
-    );
-
-    console.log("result from processTx: " + JSON.stringify(result));
-
-    var compressedTx = await utils.compressTx(
-      tx.fromIndex,
-      tx.toIndex,
-      tx.amount,
-      tx.tokenType,
-      tx.signature
-    );
-    let compressedTxs: string[] = [];
-    compressedTxs.push(compressedTx);
-    console.log("compressedTx: " + JSON.stringify(compressedTxs));
-    console.log("result", result);
-
-    // submit batch for that transactions
-    await rollupCoreInstance.submitBatch(
-      compressedTxs,
       "0xb6b4b5c6cb43071b3913b1d500b33c52392f7aa85f8a451448e20c3967f2b21a",
       { value: ethers.utils.parseEther("32").toString() }
     );
