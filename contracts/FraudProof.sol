--- conflicted
+++ resolved
@@ -245,164 +245,4 @@
             "Signature is incorrect"
         );
     }
-<<<<<<< HEAD
-=======
-}
-
-contract FraudProof is FraudProofHelpers {
-    /*********************
-     * Constructor *
-     ********************/
-    constructor(address _registryAddr) public {
-        nameRegistry = Registry(_registryAddr);
-
-        governance = Governance(
-            nameRegistry.getContractDetails(ParamManager.Governance())
-        );
-
-        merkleUtils = MTUtils(
-            nameRegistry.getContractDetails(ParamManager.MERKLE_UTILS())
-        );
-
-        tokenRegistry = ITokenRegistry(
-            nameRegistry.getContractDetails(ParamManager.TOKEN_REGISTRY())
-        );
-    }
-
-    function generateTxRoot(Types.Transaction[] memory _txs)
-        public
-        view
-        returns (bytes32 txRoot)
-    {
-        // generate merkle tree from the txs provided by user
-        bytes[] memory txs = new bytes[](_txs.length);
-        for (uint256 i = 0; i < _txs.length; i++) {
-            txs[i] = RollupUtils.CompressTx(_txs[i]);
-        }
-        txRoot = merkleUtils.getMerkleRoot(txs);
-        return txRoot;
-    }
-
-    /**
-     * @notice processBatch processes a whole batch
-     * @return returns updatedRoot, txRoot and if the batch is valid or not
-     * */
-    function processBatch(
-        bytes32 stateRoot,
-        bytes32 accountsRoot,
-        Types.Transaction[] memory _txs,
-        Types.BatchValidationProofs memory batchProofs,
-        bytes32 expectedTxRoot
-    )
-        public
-        view
-        returns (
-            bytes32,
-            bytes32,
-            bool
-        )
-    {
-        bytes32 actualTxRoot = generateTxRoot(_txs);
-        // if there is an expectation set, revert if it's not met
-        if (expectedTxRoot == ZERO_BYTES32) {
-            // if tx root while submission doesnt match tx root of given txs
-            // dispute is unsuccessful
-            require(
-                actualTxRoot == expectedTxRoot,
-                "Invalid dispute, tx root doesn't match"
-            );
-        }
-
-        bool isTxValid;
-        {
-            for (uint256 i = 0; i < _txs.length; i++) {
-                // call process tx update for every transaction to check if any
-                // tx evaluates correctly
-                (stateRoot, , , , isTxValid) = processTx(
-                    stateRoot,
-                    accountsRoot,
-                    _txs[i],
-                    batchProofs.pdaProof[i],
-                    batchProofs.accountProofs[i]
-                );
-
-                if (!isTxValid) {
-                    break;
-                }
-            }
-        }
-        return (stateRoot, actualTxRoot, !isTxValid);
-    }
-
-    /**
-     * @notice processTx processes a transactions and returns the updated balance tree
-     *  and the updated leaves
-     * conditions in require mean that the dispute be declared invalid
-     * if conditons evaluate if the coordinator was at fault
-     * @return Total number of batches submitted onchain
-     */
-    function processTx(
-        bytes32 _balanceRoot,
-        bytes32 _accountsRoot,
-        Types.Transaction memory _tx,
-        Types.PDAMerkleProof memory _from_pda_proof,
-        Types.AccountProofs memory accountProofs
-    )
-        public
-        view
-        returns (
-            bytes32,
-            bytes memory,
-            bytes memory,
-            Types.ErrorCode,
-            bool
-        )
-    {
-        // Step-1 Prove that from address's public keys are available
-        ValidatePubkeyAvailability(
-            _accountsRoot,
-            _from_pda_proof,
-            _tx.fromIndex
-        );
-
-        // STEP:2 Ensure the transaction has been signed using the from public key
-        // ValidateSignature(_tx, _from_pda_proof);
-
-        // Validate the from account merkle proof
-        ValidateAccountMP(_balanceRoot, accountProofs.from);
-
-        Types.ErrorCode err_code = validateTxBasic(
-            _tx,
-            accountProofs.from.accountIP.account
-        );
-        if (err_code != Types.ErrorCode.NoError) return (ZERO_BYTES32, "", "", err_code, false);
-
-        // account holds the token type in the tx
-        if (accountProofs.from.accountIP.account.tokenType != _tx.tokenType)
-            // invalid state transition
-            // needs to be slashed because the submitted transaction
-            // had invalid token type
-            return (ZERO_BYTES32, "", "", Types.ErrorCode.BadFromTokenType, false);
-
-        bytes32 newRoot;
-        bytes memory new_from_account;
-        bytes memory new_to_account;
-
-        (new_from_account, newRoot) = ApplyTx(accountProofs.from, _tx);
-
-        // validate if leaf exists in the updated balance tree
-        ValidateAccountMP(newRoot, accountProofs.to);
-
-        // account holds the token type in the tx
-        if (accountProofs.to.accountIP.account.tokenType != _tx.tokenType)
-            // invalid state transition
-            // needs to be slashed because the submitted transaction
-            // had invalid token type
-            return (ZERO_BYTES32, "", "", Types.ErrorCode.BadToTokenType, false);
-
-        (new_to_account, newRoot) = ApplyTx(accountProofs.to, _tx);
-
-        return (newRoot, new_from_account, new_to_account, Types.ErrorCode.NoError, true);
-    }
->>>>>>> 0edb1458
 }